import sys
import logging
import hashlib
<<<<<<< HEAD
    
=======

>>>>>>> 984a0bae
from moodle_connector.request_helper import RequestHelper
from state_recorder.course import Course
from state_recorder.file import File


class ResultsHandler:
    """
    Fetches and parses the various endpoints in Moodle.
    """

    def __init__(self, request_helper: RequestHelper):
        self.request_helper = request_helper
        # oldest supported Moodle version
        self.version = 2011120500

    def setVersion(self, version: int):
        self.version = version

        logging.debug('Detected moodle version: %d' % (version))

    def fetch_userid_and_version(self) -> str:
        """
        Ask the Moodle system for the user id.
        @return: the userid
        """
        result = self.request_helper.post_REST('core_webservice_get_site_info')

        if ("userid" not in result):
            raise RuntimeError(
                'Error could not receive your user ID!')
        userid = result.get("userid", "")

        version = result.get("version", "2011120500")

        try:
            version = int(version.split(".")[0])
        except Exception as e:
            raise RuntimeError(
                'Error could not parse version string: ' +
                '"%s" Error: %s' % (version, e))

        return userid, version

    def fetch_courses(self, userid: str) -> [Course]:
        """
        Queries the Moodle system for all courses the user
        is enrolled in.
        @param userid: the user id
        @return: A list of courses
        """
        data = {
            'userid': userid
        }

        result = self.request_helper.post_REST(
            'core_enrol_get_users_courses', data)

        results = []
        for course in result:
            results.append(
                Course(course.get("id", 0),
                       course.get("fullname", ""), [])
            )
        return results

    def fetch_assignments(self, courses: [Course]) -> {int: {int: {}}}:
        """
        Fetches the Assignments List for all courses from the
        Moodle system
        @return: A Dictionary of all assignments,
                 indexed by courses, then assignment
        """
        # do this only if version is greater then 2.4
        # because mod_assign_get_assignments will fail
        if (self.version < 2012120300):
            return {}

        # we could add courseids[0],... to the request to download
        # only the assignments of a special course, but we can also
        # just request all assignments at once

        sys.stdout.write('\rDownload assignments information')
        sys.stdout.flush()

        extra_data = {}
        courseids = {}
        for index, course in enumerate(courses):
            courseids.update({str(index): course.id})

        extra_data.update({'courseids': courseids})

        assign_result = self.request_helper.post_REST(
            'mod_assign_get_assignments', extra_data)

        assign_courses = assign_result.get('courses', [])

        result = {}
        for assign_course in assign_courses:
            course_id = assign_course.get("id", 0)
            course_assigns = {}
            course_assign_objs = assign_course.get('assignments', [])

            for course_assign_obj in course_assign_objs:
                assign_id = course_assign_obj.get("cmid", 0)
                assign_rid = course_assign_obj.get("id", 0)
                assign_files = []
                assign_files += course_assign_obj.get("introfiles", [])
                assign_files += course_assign_obj.get("introattachments", [])

                # normalize
                for assign_file in assign_files:
                    file_type = assign_file.get("type", "")
                    if (file_type is None or file_type == ""):
                        assign_file.update({'type': 'assign_file'})

                course_assigns.update({assign_id: {'id': assign_rid,
                                                   'files': assign_files}
                                       })

            result.update({course_id: course_assigns})

        return result

    def fetch_submissions(self, userid: int,
                          assignments: {int: {int: {}}},
                          download_course_ids: [int],
                          dont_download_course_ids: [int]) -> {int: {int: {}}}:
        """
        Fetches for the assignments list of all courses the additionally
        submissions. This is kind of waste of resources, because there
        is no API to get all submissions at once
        @param userid: the user id.
        @param assignments: the dictionary of assignments of all courses.
        @param download_course_ids: ids of courses for that should
                                    be downloaded
        @param dont_download_course_ids: ids of courses for that should
                                         not be downloaded
        @return: A Dictionary of all assignments,
                 indexed by courses, then assignment
        """
        # do this only if version is greater then 3.1
        # because mod_assign_get_submission_status will fail
        if (self.version < 2016052300):
            return assignments

        intro = '\rDownload submission information'

        counter = 0
        total = 0

        # count total assignments for nice console output
        for course_id in assignments:
            if (not self._should_download_course(
                course_id, download_course_ids,
                    dont_download_course_ids)):
                continue
            for assignment_id in assignments[course_id]:
                total += 1

        for course_id in assignments:
            if (not self._should_download_course(
                course_id, download_course_ids,
                    dont_download_course_ids)):
                continue
            for assignment_id in assignments[course_id]:
                counter += 1
                real_id = assignments[course_id][assignment_id].get('id', 0)
                data = {
                    'userid': userid,
                    'assignid': real_id
                }

                sys.stdout.write(intro + ' %3d/%3d [%6s|%6s]' % (counter,
                                                                 total,
                                                                 course_id,
                                                                 real_id))
                sys.stdout.flush()

                submission = self.request_helper.post_REST(
                    'mod_assign_get_submission_status', data)

                submission_files = self._get_files_of_submission(submission)
                assignments[course_id][assignment_id]['files'] += (
                    submission_files)

        return assignments

    @staticmethod
    def _should_download_course(course_id: int, download_course_ids: [int],
                                dont_download_course_ids: [int]) -> bool:
        """
        Checks if a course is in White-list and not in Blacklist
        """
        inBlacklist = (course_id in dont_download_course_ids)
        inWhitelist = (course_id in download_course_ids or
                       len(download_course_ids) == 0)

        return (inWhitelist and not inBlacklist)

    @staticmethod
    def _get_files_of_submission(submission: {}) -> []:
        result = []
        # get own submissions
        lastattempt = submission.get('lastattempt', {})
        l_submission = lastattempt.get('submission', {})
        l_teamsubmission = lastattempt.get('teamsubmission', {})

        # get teachers feedback
        feedback = submission.get('feedback', {})

        result += ResultsHandler._get_files_of_pllugins(l_submission)
        result += ResultsHandler._get_files_of_pllugins(l_teamsubmission)
        result += ResultsHandler._get_files_of_pllugins(feedback)

        return result

    @staticmethod
    def _get_files_of_pllugins(obj: {}) -> []:
        result = []
        plugins = obj.get('plugins', [])

        for plugin in plugins:
            fileareas = plugin.get('fileareas', [])

            for filearea in fileareas:
                files = filearea.get('files', [])

                for file in files:
                    file_type = file.get("type", "")
                    if (file_type is None or file_type == ""):
                        file.update({'type': 'submission_file'})

                    result.append(file)

        return result

    @staticmethod
    def _get_files_in_sections(course_sections: [],
                               assignments: {int: {}},
                               download_descriptions: bool) -> [File]:
        """
        Iterates over all sections of a course to find files (or modules).
        @param course_sections: The course object returned by Moodle,
                                containing the sections of the course.
        @param assignments: the dictionary of assignments of the course.
        @param download_descriptions: If descriptions should be downloaded
        @return: A list of files of the course.
        """
        files = []
        for section in course_sections:
            section_name = section.get("name", "")
            section_modules = section.get("modules", [])
            files += ResultsHandler._get_files_in_modules(
                section_name,
                section_modules,
                assignments,
                download_descriptions)
        return files

    @staticmethod
    def _get_files_in_modules(section_name: str,
                              section_modules: [],
                              assignments: {int: {}},
                              download_descriptions: bool) -> [File]:
        """
        Iterates over all modules to find files (or content) in them.
        @param section_name: The name of the section to be iterated over.
        @param section_modules: The modules of the section.
        @param assignments: the dictionary of assignments of the course.
        @param download_descriptions: If descriptions should be downloaded
        @return: A list of files of the section.
        """
        files = []
        for module in section_modules:
            module_name = module.get("name", "")
            module_modname = module.get("modname", "")
            module_id = module.get("id", 0)

            module_contents = module.get("contents", [])

            module_description = module.get("description", None)

            if (module_description is not None and
                    download_descriptions is True):
                files += ResultsHandler._handle_description(section_name,
                                                            module_name,
                                                            module_modname,
                                                            module_id,
                                                            module_description)

            if (module_modname in ["resource", "folder", "url"]):
                files += ResultsHandler._handle_files(section_name,
                                                      module_name,
                                                      module_modname,
                                                      module_id,
                                                      module_contents)

            elif (module_modname == "assign"):

                # find assign with same module_id
                assign = assignments.get(module_id, {})
                assign_files = assign.get('files', [])

                files += ResultsHandler._handle_files(section_name,
                                                      module_name,
                                                      module_modname,
                                                      module_id,
                                                      assign_files)

        return files

    @staticmethod
    def _handle_files(section_name: str, module_name: str,
                      module_modname: str, module_id: str,
                      module_contents: []) -> [File]:
        """
        Iterates over all files that are in a module or assignment and
        returns a list of all files
        @param module_contents: The list of content of the module
                                or assignment.
        @params: All necessary parameters to create a file.
        @return: A list of files that exist in a module.
        """
        files = []
        for content in module_contents:
            content_type = content.get("type", "")
            content_filename = content.get("filename", "")
            content_filepath = content.get("filepath", "/")
            if content_filepath is None:
                content_filepath = '/'
            content_filesize = content.get("filesize", 0)
            content_fileurl = content.get("fileurl", "")
            content_timemodified = content.get("timemodified", 0)
            content_isexternalfile = content.get("isexternalfile", False)

            if(content_fileurl == "" and module_modname == "url"):
                continue

            files.append(File(
                module_id=module_id,
                section_name=section_name,
                module_name=module_name,
                content_filepath=content_filepath,
                content_filename=content_filename,
                content_fileurl=content_fileurl,
                content_filesize=content_filesize,
                content_timemodified=content_timemodified,
                module_modname=module_modname,
                content_type=content_type,
                content_isexternalfile=content_isexternalfile)
            )
        return files

    @staticmethod
    def _handle_description(section_name: str, module_name: str,
                            module_modname: str, module_id: str,
                            module_description: str) -> [File]:
        """
        Creates a description file
        @param module_description: The description of the module
        @params: All necessary parameters to create a file.
        @return: A list of files that exist in a module.
        """
        files = []
        content_type = "description"
        content_filename = module_name
        content_filepath = "/"
        content_filesize = len(module_description)
        content_fileurl = ""
        content_timemodified = 0
        content_isexternalfile = False

        m = hashlib.sha1()
        m.update(module_description.encode('utf-8'))
        hash_description = m.hexdigest()

        if(module_modname == 'url'):
            module_modname = 'url_description'

        description = File(
            module_id=module_id,
            section_name=section_name,
            module_name=module_name,
            content_filepath=content_filepath,
            content_filename=content_filename,
            content_fileurl=content_fileurl,
            content_filesize=content_filesize,
            content_timemodified=content_timemodified,
            module_modname=module_modname,
            content_type=content_type,
            content_isexternalfile=content_isexternalfile,
            hash=hash_description)

        description.text_content = module_description

        files.append(description)

        return files

    def fetch_files(self, course_id: str, assignments: {int: {}, },
                    download_descriptions: bool) -> [File]:
        """
        Queries the Moodle system for all the files that
        are present in a course
        @param course_id: The id of the course for which you want to enquirer.
        @param assignments: A dictionary with assignments
        @param download_descriptions: If descriptions should be downloaded
        @return: A list of Files
        """

        data = {
            'courseid': course_id
        }
        course_sections = self.request_helper.post_REST(
            'core_course_get_contents', data)

        files = self._get_files_in_sections(course_sections, assignments,
                                            download_descriptions)

        return files<|MERGE_RESOLUTION|>--- conflicted
+++ resolved
@@ -1,11 +1,7 @@
 import sys
 import logging
 import hashlib
-<<<<<<< HEAD
-    
-=======
-
->>>>>>> 984a0bae
+
 from moodle_connector.request_helper import RequestHelper
 from state_recorder.course import Course
 from state_recorder.file import File
