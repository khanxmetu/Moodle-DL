--- conflicted
+++ resolved
@@ -434,12 +434,8 @@
                 new_filename = unquote(found_names[0])
 
         if isHTML and not self.is_blocked_for_youtube_dl(url_to_download):
-<<<<<<< HEAD
-            filename_tmpl = self.filename + ' | %(title)s (%(id)s).%(ext)s'
-=======
 
             filename_tmpl = self.filename + ' - %(title)s (%(id)s).%(ext)s'
->>>>>>> ea904379
             if self.file.content_type == 'description-url':
                 filename_tmpl = '%(title)s (%(id)s).%(ext)s'
             outtmpl = str(Path(self.destination) / filename_tmpl)
