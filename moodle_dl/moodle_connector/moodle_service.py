import sys
import shutil
import logging

from pathlib import Path
from getpass import getpass
from urllib.parse import urlparse
from distutils.version import StrictVersion

from youtube_dl.utils import determine_ext

from moodle_dl.utils import cutie
from moodle_dl.utils.logger import Log
from moodle_dl.config_service.config_helper import ConfigHelper
from moodle_dl.state_recorder.course import Course
from moodle_dl.state_recorder.state_recorder import StateRecorder
from moodle_dl.moodle_connector import login_helper
from moodle_dl.moodle_connector import sso_token_receiver
from moodle_dl.moodle_connector.cookie_handler import CookieHandler
from moodle_dl.moodle_connector.results_handler import ResultsHandler
from moodle_dl.moodle_connector.pages_handler import PagesHandler
from moodle_dl.moodle_connector.forums_handler import ForumsHandler
from moodle_dl.moodle_connector.quizzes_handler import QuizzesHandler
from moodle_dl.moodle_connector.lessons_handler import LessonsHandler
from moodle_dl.moodle_connector.workshops_handler import WorkshopsHandler
from moodle_dl.moodle_connector.databases_handler import DatabasesHandler
from moodle_dl.moodle_connector.assignments_handler import AssignmentsHandler
from moodle_dl.moodle_connector.first_contact_handler import FirstContactHandler
from moodle_dl.moodle_connector.request_helper import RequestRejectedError, RequestHelper


class MoodleService:
    def __init__(
        self,
        config_helper: ConfigHelper,
        storage_path: str,
        skip_cert_verify: bool = False,
        log_responses: bool = False,
    ):
        self.config_helper = config_helper
        self.storage_path = storage_path
        self.recorder = StateRecorder(Path(storage_path) / 'moodle_state.db')
        self.skip_cert_verify = skip_cert_verify

        self.log_responses_to = None
        if log_responses:
            self.log_responses_to = str(Path(storage_path) / 'responses.log')

    def interactively_acquire_token(
        self, use_stored_url: bool = False, username: str = None, password: str = None
    ) -> str:
        """
        Walks the user through executing a login into the Moodle-System to get
        the Token and saves it.
        @return: The Token for Moodle.
        """

        automated = False
        stop_automatic_generation = False
        if username is not None and password is not None:
            automated = True

        if not automated:
            print('[The following Credentials are not saved, it is only used temporarily to generate a login token.]')

        moodle_token = None
        while moodle_token is None:
            if stop_automatic_generation and automated:
                break

            if not use_stored_url:
                moodle_url = input('URL of Moodle:   ')

                use_http = False
                if moodle_url.startswith('http://'):
                    Log.error(
                        'Warning: You have entered an insecure URL! Are you sure that the Moodle is'
                        + ' not accessible via `https://`? All your data will be transferred'
                        + ' insecurely! If your Moodle is accessible via `https://`, then run'
                        + ' the process again using `https://` to protect your data.'
                    )
                    use_http = True
                elif not moodle_url.startswith('https://'):
                    Log.error('The url of your moodle must start with `https://`')
                    continue

                moodle_uri = urlparse(moodle_url)

                moodle_domain, moodle_path = self._split_moodle_uri(moodle_uri)

            else:
                moodle_domain = self.config_helper.get_moodle_domain()
                moodle_path = self.config_helper.get_moodle_path()
                use_http = self.config_helper.get_use_http()

            if username is not None:
                moodle_username = username
                stop_automatic_generation = True
            else:
                moodle_username = input('Username for Moodle:   ')

            if password is not None:
                moodle_password = password
            else:
                moodle_password = getpass('Password for Moodle [no output]:   ')

            try:
                moodle_token, moodle_privatetoken = login_helper.obtain_login_token(
                    moodle_username,
                    moodle_password,
                    moodle_domain,
                    moodle_path,
                    self.skip_cert_verify,
                    use_http,
                )

            except RequestRejectedError as error:
                Log.error('Login Failed! (%s) Please try again.' % (error))
            except (ValueError, RuntimeError) as error:
                Log.error('Error while communicating with the Moodle System! (%s) Please try again.' % (error))
            except ConnectionError as error:
                Log.error(str(error))

        if automated is True and moodle_token is None:
            sys.exit(1)

        # Saves the created token and the successful Moodle parameters.
        self.config_helper.set_property('token', moodle_token)
        if moodle_privatetoken is not None:
            self.config_helper.set_property('privatetoken', moodle_privatetoken)
        self.config_helper.set_property('moodle_domain', moodle_domain)
        self.config_helper.set_property('moodle_path', moodle_path)
        if use_http is True:
            self.config_helper.set_property('use_http', use_http)

        return moodle_token

    def interactively_acquire_sso_token(self, use_stored_url: bool = False) -> str:
        """
        Walks the user through the receiving of a SSO token for the
        Moodle-System and saves it.
        @return: The Token for Moodle.
        """
        if not use_stored_url:

            moodle_url = input('URL of Moodle:   ')

            moodle_uri = urlparse(moodle_url)

            moodle_domain, moodle_path = self._split_moodle_uri(moodle_uri)

        else:
            moodle_domain = self.config_helper.get_moodle_domain()
            moodle_path = self.config_helper.get_moodle_path()

        use_http = self.config_helper.get_use_http()
        scheme = 'https://'
        if use_http:
            scheme = 'http://'

        version = RequestHelper(
            moodle_domain,
            moodle_path,
            skip_cert_verify=self.skip_cert_verify,
            use_http=use_http,
        ).get_simple_moodle_version()

        if StrictVersion(version) > StrictVersion("3.8.1"):
            Log.warning(
                'Between version 3.81 and 3.82 a change was added to'
                + ' Moodle so that automatic copying of the SSO token'
                + ' might not work.'
                + '\nYou can still try it, your version is: '
                + str(version)
            )

        print(' If you want to copy the login-token manual, you will be guided through the manual copy process.')
        do_automatic = cutie.prompt_yes_or_no('Do you want to try to receive the SSO token automatically?')

        print('Please log into Moodle on this computer and then visit the following address in your web browser: ')

        if do_automatic:
            print(
                scheme
                + moodle_domain
                + moodle_path
                + 'admin/tool/mobile/launch.php?service='
                + 'moodle_mobile_app&passport=12345&'
                + 'urlscheme=http%3A%2F%2Flocalhost'
            )
            moodle_token = sso_token_receiver.receive_token()
        else:
            print(
                scheme
                + moodle_domain
                + moodle_path
                + 'admin/tool/mobile/launch.php?service='
                + 'moodle_mobile_app&passport=12345&urlscheme=moodledownloader'
            )

            print(
                'If you open the link in the browser, no web page should'
                + ' load, instead an error will occur. Open the'
                + ' developer console (press F12) and go to the Network Tab,'
                + ' if there is no error, reload the web page.'
            )

            print(
                'Copy the link address of the website that could not be'
                + ' loaded (right click, then click on Copy, then click'
                + ' on copy link address).'
            )

            print(
                'The script expects a URL that looks something like this:'
                + '`moodledownloader://token=$apptoken`.'
                + ' Where $apptoken looks random. In reality it is a Base64'
                + ' encoded hash and the token we need to access moodle.'
            )

            token_address = input('Then insert the address here:   ')

            moodle_token, moodle_privatetoken = sso_token_receiver.extract_token(token_address)
            if moodle_token is None:
                raise ValueError('Invalid URL!')

        # Saves the created token and the successful Moodle parameters.
        self.config_helper.set_property('token', moodle_token)
        if moodle_privatetoken is not None:
            self.config_helper.set_property('privatetoken', moodle_privatetoken)
        self.config_helper.set_property('moodle_domain', moodle_domain)
        self.config_helper.set_property('moodle_path', moodle_path)

        return moodle_token

    def fetch_state(self) -> [Course]:
        """
        Gets the current status of the configured Moodle account and compares
        it with the last known status for changes. It does not change the
        known state, nor does it download the files.
        @return: List with detected changes
        """
        logging.debug('Fetching current Moodle State...')

        token = self.config_helper.get_token()
        privatetoken = self.config_helper.get_privatetoken()
        moodle_domain = self.config_helper.get_moodle_domain()
        moodle_path = self.config_helper.get_moodle_path()
        use_http = self.config_helper.get_use_http()

        request_helper = RequestHelper(
            moodle_domain,
            moodle_path,
            token,
            self.skip_cert_verify,
            self.log_responses_to,
            use_http,
        )
        first_contact_handler = FirstContactHandler(request_helper)
        results_handler = ResultsHandler(request_helper, moodle_domain, moodle_path)

        download_course_ids = self.config_helper.get_download_course_ids()
        download_public_course_ids = self.config_helper.get_download_public_course_ids()
        dont_download_course_ids = self.config_helper.get_dont_download_course_ids()
        download_submissions = self.config_helper.get_download_submissions()
        download_databases = self.config_helper.get_download_databases()
        download_forums = self.config_helper.get_download_forums()
        download_quizzes = self.config_helper.get_download_quizzes()
        download_lessons = self.config_helper.get_download_lessons()
        download_workshops = self.config_helper.get_download_workshops()
        download_also_with_cookie = self.config_helper.get_download_also_with_cookie()

        courses = []
        filtered_courses = []
        cookie_handler = None

        print('\rDownloading account information\033[K', end='')

        userid, version = self.config_helper.get_userid_and_version()
        if userid is None or version is None:
            userid, version = first_contact_handler.fetch_userid_and_version()
        else:
            first_contact_handler.version = version
        assignments_handler = AssignmentsHandler(request_helper, version)
        databases_handler = DatabasesHandler(request_helper, version)
        forums_handler = ForumsHandler(request_helper, version)
        quizzes_handler = QuizzesHandler(request_helper, version)
        lessons_handler = LessonsHandler(request_helper, version)
        workshops_handler = WorkshopsHandler(request_helper, version)
        pages_handler = PagesHandler(request_helper, version)
        results_handler.setVersion(version)

        if download_also_with_cookie:
            # generate a new cookie if necessary
            cookie_handler = CookieHandler(request_helper, version, self.storage_path)
            cookie_handler.check_and_fetch_cookies(privatetoken, userid)

        courses_list = first_contact_handler.fetch_courses(userid)
        courses = []
        # Filter unselected courses
        for course in courses_list:
            if ResultsHandler.should_download_course(course.id, download_course_ids, dont_download_course_ids):
                courses.append(course)

        public_courses_list = first_contact_handler.fetch_courses_info(download_public_course_ids)
        for course in public_courses_list:
            courses.append(course)

        assignments = assignments_handler.fetch_assignments(courses)
        if download_submissions:
            assignments = assignments_handler.fetch_submissions(userid, assignments)

        databases = databases_handler.fetch_databases(courses)
        if download_databases:
            databases = databases_handler.fetch_database_files(databases)

        forums = forums_handler.fetch_forums(courses)
        if download_forums:
            last_timestamps_per_forum = self.recorder.get_last_timestamps_per_forum()
            forums = forums_handler.fetch_forums_posts(forums, last_timestamps_per_forum)

        quizzes = quizzes_handler.fetch_quizzes(courses)
        if download_quizzes:
            quizzes = quizzes_handler.fetch_quizzes_files(userid, quizzes)

        lessons = lessons_handler.fetch_lessons(courses)
        if download_lessons:
            lessons = lessons_handler.fetch_lessons_files(userid, lessons)

<<<<<<< HEAD
        courses = self.add_options_to_courses(courses)
=======
        workshops = workshops_handler.fetch_workshops(courses)
        if download_workshops:
            workshops = workshops_handler.fetch_workshops_files(userid, workshops)

        pages = pages_handler.fetch_pages(courses)

>>>>>>> 5a013753
        index = 0
        for course in courses:
            index += 1

            # to limit the output to one line
            limits = shutil.get_terminal_size()

            shorted_course_name = course.fullname
            if len(course.fullname) > 17:
                shorted_course_name = course.fullname[:15] + '..'

            into = '\rDownloading course information'

            status_message = into + ' %3d/%3d [%-17s|%6s]' % (index, len(courses), shorted_course_name, course.id)

            if len(status_message) > limits.columns:
                status_message = status_message[0 : limits.columns]

            print(status_message + '\033[K', end='')

<<<<<<< HEAD
            course_assignments = assignments.get(course.id, {})
            course_databases = databases.get(course.id, {})
            course_forums = forums.get(course.id, {})
            course_quizzes = quizzes.get(course.id, {})
            course_lessons = lessons.get(course.id, {})
            results_handler.set_fetch_addons(
                course_assignments, course_databases, course_forums, course_quizzes, course_lessons
            )
            course.files = results_handler.fetch_files(course)
=======
            course_fetch_addons = {
                'assign': assignments.get(course.id, {}),
                'data': databases.get(course.id, {}),
                'forum': forums.get(course.id, {}),
                'quiz': quizzes.get(course.id, {}),
                'lesson': lessons.get(course.id, {}),
                'workshop': workshops.get(course.id, {}),
                'page': pages.get(course.id, {}),
            }
            results_handler.set_fetch_addons(course_fetch_addons)
            course.files = results_handler.fetch_files(course.id)
>>>>>>> 5a013753

            filtered_courses.append(course)
        print('')

        logging.debug('Checking for changes...')
        changes = self.recorder.changes_of_new_version(filtered_courses)

        # Filter changes
        changes = self.filter_courses(changes, self.config_helper, cookie_handler, courses_list + public_courses_list)
        changes = self.add_options_to_courses(changes)

        return changes

    def add_options_to_courses(self, courses: [Course]):
        """
        Updates a array of courses with its options
        """
        options_of_courses = self.config_helper.get_options_of_courses()
        for course in courses:
            options = options_of_courses.get(str(course.id), None)
            if options is not None:
                course.overwrite_name_with = options.get('overwrite_name_with', None)
                course.create_directory_structure = options.get('create_directory_structure', True)
                course.excluded_sections = options.get("exclude", [])

        return courses

    @staticmethod
    def filter_courses(
        changes: [Course],
        config_helper: ConfigHelper,
        cookie_handler: CookieHandler = None,
        courses_list: [Course] = None,
    ) -> [Course]:
        """
        Filters the changes course list from courses that
        should not get downloaded
        @param config_helper: ConfigHelper to obtain all the diffrent filter configs
        @param cookie_handler: CookieHandler to check if the cookie is valid
        @param courses_list: A list of all courses that are available online
        @return: filtered changes course list
        """

        download_course_ids = config_helper.get_download_course_ids()
        download_public_course_ids = config_helper.get_download_public_course_ids()
        dont_download_course_ids = config_helper.get_dont_download_course_ids()
        download_submissions = config_helper.get_download_submissions()
        download_descriptions = config_helper.get_download_descriptions()
        download_links_in_descriptions = config_helper.get_download_links_in_descriptions()
        download_databases = config_helper.get_download_databases()
        download_quizzes = config_helper.get_download_quizzes()
        download_lessons = config_helper.get_download_lessons()
        download_workshops = config_helper.get_download_workshops()
        exclude_file_extensions = config_helper.get_exclude_file_extensions()
        download_also_with_cookie = config_helper.get_download_also_with_cookie()
        if cookie_handler is not None:
            download_also_with_cookie = cookie_handler.test_cookies()

        filtered_changes = []

        for course in changes:
            if not ResultsHandler.should_download_course(
                course.id, download_course_ids + download_public_course_ids, dont_download_course_ids
            ):
                # Filter courses that should not be downloaded
                continue

            if courses_list is not None:
                not_online = True
                # Filter courses that are not available online
                for online_course in courses_list:
                    if online_course.id == course.id:
                        not_online = False
                        break
                if not_online:
                    Log.warning(f'The Moodle course with id {course.id} is no longer available online.')
                    logging.warning('The Moodle course with id %d is no longer available online.', course.id)
                    continue

            course_files = []
            for file in course.files:
                # Filter Files based on options
                if (
                    # Filter Assignment Submission Files
                    (download_submissions or (not (file.module_modname.endswith('assign') and file.deleted)))
                    # Filter Description Files
                    and (download_descriptions or file.content_type != 'description')
                    # Filter Database Files
                    and (download_databases or file.content_type != 'database_file')
                    # Filter Quiz Files
                    and (download_quizzes or (not (file.module_modname.endswith('quiz') and file.deleted)))
                    # Filter Lesson Files
                    and (download_lessons or (not (file.module_modname.endswith('lesson') and file.deleted)))
                    # Filter Workshops Files
                    and (download_workshops or (not (file.module_modname.endswith('workshop') and file.deleted)))
                    # Filter Files that requiere a Cookie
                    and (download_also_with_cookie or (not file.module_modname.startswith('cookie_mod-')))
                    # Exclude files whose file extension is blacklisted
                    and (not (determine_ext(file.content_filename) in exclude_file_extensions))
                ):
                    course_files.append(file)
            course.files = course_files

            # Filter Description URLs
            course_files = []
            for file in course.files:
                if not file.content_type == 'description-url':
                    course_files.append(file)

                elif download_links_in_descriptions:
                    add_description_url = True
                    for test_file in course.files:
                        if file.content_fileurl == test_file.content_fileurl:
                            if test_file.content_type != 'description-url':
                                # If a URL in a description also exists as a real link in the course,
                                # then ignore this URL
                                add_description_url = False
                                break
                            elif file.module_id > test_file.module_id:
                                # Always use the link from the older description.
                                add_description_url = False
                                break

                    if add_description_url:
                        course_files.append(file)
            course.files = course_files

            if len(course.files) > 0:
                filtered_changes.append(course)

        return filtered_changes

    @staticmethod
    def _split_moodle_uri(moodle_uri: str):
        """
        Splits a given Moodle-Uri into the domain and the installation path
        @return: moodle_domain, moodle_path as strings
        """

        moodle_domain = moodle_uri.netloc
        moodle_path = moodle_uri.path
        if not moodle_path.endswith('/'):
            moodle_path = moodle_path + '/'

        if moodle_path == '':
            moodle_path = '/'

        return moodle_domain, moodle_path<|MERGE_RESOLUTION|>--- conflicted
+++ resolved
@@ -327,16 +327,13 @@
         if download_lessons:
             lessons = lessons_handler.fetch_lessons_files(userid, lessons)
 
-<<<<<<< HEAD
-        courses = self.add_options_to_courses(courses)
-=======
         workshops = workshops_handler.fetch_workshops(courses)
         if download_workshops:
             workshops = workshops_handler.fetch_workshops_files(userid, workshops)
 
         pages = pages_handler.fetch_pages(courses)
 
->>>>>>> 5a013753
+        courses = self.add_options_to_courses(courses)
         index = 0
         for course in courses:
             index += 1
@@ -357,17 +354,6 @@
 
             print(status_message + '\033[K', end='')
 
-<<<<<<< HEAD
-            course_assignments = assignments.get(course.id, {})
-            course_databases = databases.get(course.id, {})
-            course_forums = forums.get(course.id, {})
-            course_quizzes = quizzes.get(course.id, {})
-            course_lessons = lessons.get(course.id, {})
-            results_handler.set_fetch_addons(
-                course_assignments, course_databases, course_forums, course_quizzes, course_lessons
-            )
-            course.files = results_handler.fetch_files(course)
-=======
             course_fetch_addons = {
                 'assign': assignments.get(course.id, {}),
                 'data': databases.get(course.id, {}),
@@ -378,8 +364,7 @@
                 'page': pages.get(course.id, {}),
             }
             results_handler.set_fetch_addons(course_fetch_addons)
-            course.files = results_handler.fetch_files(course.id)
->>>>>>> 5a013753
+            course.files = results_handler.fetch_files(course)
 
             filtered_courses.append(course)
         print('')
