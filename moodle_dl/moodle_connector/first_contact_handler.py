--- conflicted
+++ resolved
@@ -94,8 +94,7 @@
         results = []
         for course in courses:
             results.append(Course(course.get('id', 0), course.get('fullname', '')))
-<<<<<<< HEAD
-        print("IOOOO ", result)
+            # We could also extract here the course summary and intro files
         return results
 
     def fetch_sections(self, course_id: int) -> []:
@@ -112,8 +111,4 @@
         for section in course_sections:
             sections.append({"id": section.get("id"), "name": section.get("name")})
 
-        return sections
-=======
-            # We could also extract here the course summary and intro files
-        return results
->>>>>>> 5a013753
+        return sections