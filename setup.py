from os import path
from setuptools import setup, find_packages


# Get the version from moodle_dl/version.py without importing the package
exec(compile(open('moodle_dl/version.py').read(), 'moodle_dl/version.py', 'exec'))


def readme():
    this_directory = path.abspath(path.dirname(__file__))
    with open(path.join(this_directory, 'README.md'), encoding='utf-8') as f:
        return f.read()


setup(
    name='moodle-dl',
    version=__version__,
    description='A Moodle downloader that downloads course content fast from Moodle (eg. lecture pdfs)',
    long_description=readme(),
    long_description_content_type='text/markdown',
    url='https://github.com/C0D3D3V/Moodle-Downloader-2',
    author='C0D3D3V',
    license='GPL-3.0',
    packages=find_packages(),
    include_package_data=True,
    entry_points={
        'console_scripts': [
            'moodle-dl = moodle_dl.main:main',
        ],
    },
    python_requires='>=3.6',
    install_requires=[
        'sentry_sdk>=0.13.5',
        'colorama>=0.4.3',
        'readchar>=2.0.1',
        'youtube_dl>=2021.1.8',
        'certifi>=2020.4.5.2',
        'html2text>=2020.1.16',
        'requests>=2.24.0',
<<<<<<< HEAD
        'slixmpp>=1.6.0',
        'beautifulsoup4>=4.9.3',
        'lxml>=4.6.3',
=======
        'aioxmpp>=0.12.2',
>>>>>>> ea904379
    ],
    classifiers=[
        'Development Status :: 4 - Beta',
        'Intended Audience :: End Users/Desktop',
        'License :: OSI Approved :: GNU General Public License v3 (GPLv3)',
        'Programming Language :: Python :: 3 :: Only',
        'Topic :: Education',
        'Topic :: Internet :: WWW/HTTP :: Indexing/Search',
        'Topic :: Multimedia :: Video',
        'Topic :: Multimedia :: Sound/Audio',
        'Topic :: Utilities',
    ],
    zip_safe=False,
)<|MERGE_RESOLUTION|>--- conflicted
+++ resolved
@@ -37,13 +37,7 @@
         'certifi>=2020.4.5.2',
         'html2text>=2020.1.16',
         'requests>=2.24.0',
-<<<<<<< HEAD
-        'slixmpp>=1.6.0',
-        'beautifulsoup4>=4.9.3',
-        'lxml>=4.6.3',
-=======
         'aioxmpp>=0.12.2',
->>>>>>> ea904379
     ],
     classifiers=[
         'Development Status :: 4 - Beta',
